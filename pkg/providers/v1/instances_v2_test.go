/*
Copyright 2024 The Kubernetes Authors.

Licensed under the Apache License, Version 2.0 (the "License");
you may not use this file except in compliance with the License.
You may obtain a copy of the License at

    http://www.apache.org/licenses/LICENSE-2.0

Unless required by applicable law or agreed to in writing, software
distributed under the License is distributed on an "AS IS" BASIS,
WITHOUT WARRANTIES OR CONDITIONS OF ANY KIND, either express or implied.
See the License for the specific language governing permissions and
limitations under the License.
*/

package aws

import (
	"context"
	"fmt"
	"testing"

	awsv2 "github.com/aws/aws-sdk-go-v2/aws"
	"github.com/aws/aws-sdk-go-v2/service/ec2/types"
	"github.com/aws/aws-sdk-go/aws"
	"github.com/aws/aws-sdk-go/aws/awserr"
	"github.com/aws/aws-sdk-go/service/ec2"
	"github.com/stretchr/testify/assert"
	"github.com/stretchr/testify/mock"
	v1 "k8s.io/api/core/v1"
	"k8s.io/cloud-provider-aws/pkg/resourcemanagers"
	"k8s.io/cloud-provider-aws/pkg/services"
)

func TestGetProviderId(t *testing.T) {
	for _, tc := range []struct {
		name               string
		instanceID         string
		node               v1.Node
		expectedProviderID string
	}{
		{
			name:       "ProviderID already set should be returned",
			instanceID: "i-00000000000000000",
			node: v1.Node{
				Spec: v1.NodeSpec{
					ProviderID: "obviously-custom-id",
				},
			},
			expectedProviderID: "obviously-custom-id",
		},
		{
			name:       "Should get ProviderID if not already set",
			instanceID: "i-00000000000000001",
			node: v1.Node{
				Spec: v1.NodeSpec{},
			},
			expectedProviderID: "aws:///us-west-2a/i-00000000000000001",
		},
	} {
		t.Run(tc.name, func(t *testing.T) {
			instance := makeMinimalInstance(tc.instanceID)
			c, _ := mockInstancesResp(&instance, []*ec2.Instance{&instance})

			result, err := c.getProviderID(context.TODO(), &tc.node)
			if err != nil {
				t.Errorf("Should not error getting ProviderID: %s", err)
			}

			if result != tc.expectedProviderID {
				t.Errorf("Expected ProviderID to be %s. Got %s", tc.expectedProviderID, result)
			}
		})
	}
}

func TestInstanceExists(t *testing.T) {
	for _, tc := range []struct {
		name           string
		instanceExists bool
		instanceState  string
		expectedExists bool
	}{
		{
			name:           "Should return false when instance is not found",
			instanceExists: false,
			instanceState:  "",
			expectedExists: false,
		},
		{
			name:           "Should return true when instance is found and running",
			instanceExists: true,
			instanceState:  ec2.InstanceStateNameRunning,
			expectedExists: true,
		},
		{
			name:           "Should return false when instance is found but terminated",
			instanceExists: true,
			instanceState:  ec2.InstanceStateNameTerminated,
			expectedExists: false,
		},
	} {
		t.Run(tc.name, func(t *testing.T) {
			c := getCloudWithMockedDescribeInstances(tc.instanceExists, tc.instanceState)

			result, err := c.InstanceExists(context.TODO(), &v1.Node{
				Spec: v1.NodeSpec{
					ProviderID: "aws:///us-west-2c/1abc-2def/i-abc",
				},
			})

			assert.Nil(t, err)
			if tc.expectedExists {
				assert.True(t, result)
			} else {
				assert.False(t, result)
			}
		})
	}
}

func TestInstanceShutdown(t *testing.T) {
	for _, tc := range []struct {
		name             string
		instanceExists   bool
		instanceState    string
		expectedShutdown bool
	}{
		{
			name:             "Should return false when instance is found and running",
			instanceExists:   true,
			instanceState:    ec2.InstanceStateNameRunning,
			expectedShutdown: false,
		},
		{
			name:             "Should return false when instance is found and terminated",
			instanceExists:   true,
			instanceState:    ec2.InstanceStateNameTerminated,
			expectedShutdown: false,
		},
		{
			name:             "Should return true when instance is found and stopped",
			instanceExists:   true,
			instanceState:    ec2.InstanceStateNameStopped,
			expectedShutdown: true,
		},
	} {
		t.Run(tc.name, func(t *testing.T) {
			c := getCloudWithMockedDescribeInstances(tc.instanceExists, tc.instanceState)

			result, err := c.InstanceShutdown(context.TODO(), &v1.Node{
				Spec: v1.NodeSpec{
					ProviderID: "aws:///us-west-2c/1abc-2def/i-abc",
				},
			})

			assert.Nil(t, err)
			if tc.expectedShutdown {
				assert.True(t, result)
			} else {
				assert.False(t, result)
			}
		})
	}
}

func TestInstanceMetadata(t *testing.T) {
	t.Run("Should return populated InstanceMetadata", func(t *testing.T) {
		instance := makeInstance("i-00000000000000000", "192.168.0.1", "1.2.3.4", "instance-same.ec2.internal", "instance-same.ec2.external", nil, true)
		c, _ := mockInstancesResp(&instance, []*ec2.Instance{&instance})
		var mockedTopologyManager resourcemanagers.MockedInstanceTopologyManager
		c.instanceTopologyManager = &mockedTopologyManager
		mockedTopologyManager.On("GetNodeTopology", mock.Anything, mock.Anything, mock.Anything, mock.Anything).Return(&types.InstanceTopology{
			AvailabilityZone: awsv2.String("us-west-2b"),
			GroupName:        new(string),
			InstanceId:       awsv2.String("i-123456789"),
			InstanceType:     new(string),
			NetworkNodes:     []string{"nn-123456789", "nn-234567890", "nn-345678901"},
			ZoneId:           awsv2.String("az2"),
		}, nil)
		node := &v1.Node{
			Spec: v1.NodeSpec{
				ProviderID: fmt.Sprintf("aws:///us-west-2c/1abc-2def/%s", *instance.InstanceId),
			},
		}

		result, err := c.InstanceMetadata(context.TODO(), node)
		if err != nil {
			t.Errorf("Should not error getting InstanceMetadata: %s", err)
		}

		mockedTopologyManager.AssertNumberOfCalls(t, "GetNodeTopology", 1)
		assert.Equal(t, "aws:///us-west-2c/1abc-2def/i-00000000000000000", result.ProviderID)
		assert.Equal(t, "c3.large", result.InstanceType)
		assert.Equal(t, []v1.NodeAddress{
			{Type: "InternalIP", Address: "192.168.0.1"},
			{Type: "ExternalIP", Address: "1.2.3.4"},
			{Type: "InternalDNS", Address: "instance-same.ec2.internal"},
			{Type: "Hostname", Address: "instance-same.ec2.internal"},
			{Type: "ExternalDNS", Address: "instance-same.ec2.external"},
		}, result.NodeAddresses)
		assert.Equal(t, "us-west-2a", result.Zone)
		assert.Equal(t, "us-west-2", result.Region)
		assert.Equal(t, map[string]string{
			LabelZoneID:                  "az1",
			LabelNetworkNodePrefix + "1": "nn-123456789",
			LabelNetworkNodePrefix + "2": "nn-234567890",
			LabelNetworkNodePrefix + "3": "nn-345678901",
		}, result.AdditionalLabels)
	})

	t.Run("Should skip additional labels if already set", func(t *testing.T) {
		instance := makeInstance("i-00000000000000000", "192.168.0.1", "1.2.3.4", "instance-same.ec2.internal", "instance-same.ec2.external", nil, true)
		c, _ := mockInstancesResp(&instance, []*ec2.Instance{&instance})
		var mockedTopologyManager resourcemanagers.MockedInstanceTopologyManager
		c.instanceTopologyManager = &mockedTopologyManager
		node := &v1.Node{
			Spec: v1.NodeSpec{
				ProviderID: fmt.Sprintf("aws:///us-west-2c/1abc-2def/%s", *instance.InstanceId),
			},
		}
		// Set labels to skip attempts to update them
		node.Labels = map[string]string{
			LabelZoneID:                  "az1",
			LabelNetworkNodePrefix + "1": "nn-123456789",
			LabelNetworkNodePrefix + "2": "nn-234567890",
			LabelNetworkNodePrefix + "3": "nn-345678901",
		}

		result, err := c.InstanceMetadata(context.TODO(), node)
		if err != nil {
			t.Errorf("Should not error getting InstanceMetadata: %s", err)
		}

		mockedTopologyManager.AssertNumberOfCalls(t, "GetNodeTopology", 0)
		// Validate that labels are unchanged.
		assert.Equal(t, map[string]string{}, result.AdditionalLabels)
	})

	t.Run("Should swallow errors if getting node topology fails if instance type not expected to be supported", func(t *testing.T) {
		instance := makeInstance("i-00000000000000000", "192.168.0.1", "1.2.3.4", "instance-same.ec2.internal", "instance-same.ec2.external", nil, true)
		c, _ := mockInstancesResp(&instance, []*ec2.Instance{&instance})
		var mockedTopologyManager resourcemanagers.MockedInstanceTopologyManager
		c.instanceTopologyManager = &mockedTopologyManager
		mockedTopologyManager.On("GetNodeTopology", mock.Anything, mock.Anything, mock.Anything, mock.Anything).Return(nil,
			services.NewMockAPIError("InvalidParameterValue", "Nope."))
		mockedTopologyManager.On("DoesInstanceTypeRequireResponse", mock.Anything).Return(false)
		node := &v1.Node{
			Spec: v1.NodeSpec{
				ProviderID: fmt.Sprintf("aws:///us-west-2c/1abc-2def/%s", *instance.InstanceId),
			},
		}

		result, err := c.InstanceMetadata(context.TODO(), node)
		if err != nil {
			t.Errorf("Should not error getting InstanceMetadata: %s", err)
		}

		mockedTopologyManager.AssertNumberOfCalls(t, "GetNodeTopology", 1)
		assert.Equal(t, map[string]string{
			LabelZoneID: "az1",
		}, result.AdditionalLabels)
	})

	t.Run("Should not swallow errors if getting node topology fails if instance type is expected to be supported", func(t *testing.T) {
		instance := makeInstance("i-00000000000000000", "192.168.0.1", "1.2.3.4", "instance-same.ec2.internal", "instance-same.ec2.external", nil, true)
		c, _ := mockInstancesResp(&instance, []*ec2.Instance{&instance})
		var mockedTopologyManager resourcemanagers.MockedInstanceTopologyManager
		c.instanceTopologyManager = &mockedTopologyManager
		mockedTopologyManager.On("GetNodeTopology", mock.Anything, mock.Anything, mock.Anything, mock.Anything).Return(nil,
			services.NewMockAPIError("InvalidParameterValue", "Nope."))
		mockedTopologyManager.On("DoesInstanceTypeRequireResponse", mock.Anything).Return(true)
		node := &v1.Node{
			Spec: v1.NodeSpec{
				ProviderID: fmt.Sprintf("aws:///us-west-2c/1abc-2def/%s", *instance.InstanceId),
			},
		}

		_, err := c.InstanceMetadata(context.TODO(), node)
		if err == nil {
			t.Error("Should error getting InstanceMetadata but succeeded.")
		}

		mockedTopologyManager.AssertNumberOfCalls(t, "GetNodeTopology", 1)
	})
<<<<<<< HEAD

	t.Run("Should limit ec2:DescribeInstances calls to a single request per instance", func(t *testing.T) {
		instance := makeInstance("i-00000000000001234", "192.168.0.1", "1.2.3.4", "instance-same.ec2.internal", "instance-same.ec2.external", nil, true)
		c, awsServices := mockInstancesResp(&instance, []*ec2.Instance{&instance})
		node := &v1.Node{
			Spec: v1.NodeSpec{
				ProviderID: fmt.Sprintf("aws:///us-west-2c/%s", *instance.InstanceId),
			},
		}
		instanceMetadataDescribeInstances := fmt.Sprintf("%s:%s:%s", "ec2", "DescribeInstances", *instance.InstanceId)
		delete(awsServices.callCounts, instanceMetadataDescribeInstances)
		_, err := c.InstanceMetadata(context.TODO(), node)
		if err != nil {
			t.Errorf("Should not error getting InstanceMetadata: %s", err)
		}
		assert.Equal(t, awsServices.callCounts[instanceMetadataDescribeInstances], 1)
	})
=======
>>>>>>> 19797830
}

func getCloudWithMockedDescribeInstances(instanceExists bool, instanceState string) *Cloud {
	mockedEC2API := newMockedEC2API()
	c := &Cloud{ec2: &awsSdkEC2{ec2: mockedEC2API}}

	if !instanceExists {
		mockedEC2API.On("DescribeInstances", mock.Anything).Return(&ec2.DescribeInstancesOutput{}, awserr.New("InvalidInstanceID.NotFound", "Instance not found", nil))
	} else {
		mockedEC2API.On("DescribeInstances", mock.Anything).Return(&ec2.DescribeInstancesOutput{
			Reservations: []*ec2.Reservation{
				{
					Instances: []*ec2.Instance{
						{
							State: &ec2.InstanceState{
								Name: aws.String(instanceState),
							},
						},
					},
				},
			},
		}, nil)
	}

	return c
}<|MERGE_RESOLUTION|>--- conflicted
+++ resolved
@@ -284,7 +284,6 @@
 
 		mockedTopologyManager.AssertNumberOfCalls(t, "GetNodeTopology", 1)
 	})
-<<<<<<< HEAD
 
 	t.Run("Should limit ec2:DescribeInstances calls to a single request per instance", func(t *testing.T) {
 		instance := makeInstance("i-00000000000001234", "192.168.0.1", "1.2.3.4", "instance-same.ec2.internal", "instance-same.ec2.external", nil, true)
@@ -302,8 +301,6 @@
 		}
 		assert.Equal(t, awsServices.callCounts[instanceMetadataDescribeInstances], 1)
 	})
-=======
->>>>>>> 19797830
 }
 
 func getCloudWithMockedDescribeInstances(instanceExists bool, instanceState string) *Cloud {
